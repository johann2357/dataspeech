--- conflicted
+++ resolved
@@ -248,11 +248,7 @@
   --hub_dataset_id "parler-tts/libritts-r-tags-and-text-generated"
 ```
 
-<<<<<<< HEAD
 As usual, we define the dataset name and configuration we want to annotate. `model_name_or_path` should point to a `transformers` model for prompt annotation. You can find a list of such models [here](https://huggingface.co/models?pipeline_tag=text-generation&library=transformers&sort=trending). Here, we used an instruction-tuned version of Meta's LLaMA-3 8B model. Should you use LLaMA or Gemma, you can enable torch compile with the flag `--torch_compile` for up to 1.5x faster inference.
-=======
-As usual, we define the dataset name and configuration we want to annotate. `model_name_or_path` should point to a `transformers` model for prompt annotation. You can find a list of such models [here](https://huggingface.co/models?pipeline_tag=text-generation&library=transformers&sort=trending). Here, we used a version of Mistral's 7B model. If you use a LLaMA or Gemma checkpoint, you can improve throughput by up to 1.5x by adding the flag `--torch_compile` to the arguments.
->>>>>>> f846bc3d
 
 The folder [`examples/prompt_creation/`](examples/prompt_creation/) contains more examples.
 
